--- conflicted
+++ resolved
@@ -119,14 +119,11 @@
                 request.app.state.config.CONTENT_EXTRACTION_ENGINE == "external"
             ):
                 process_file(request, ProcessFileForm(file_id=file_item.id), user=user)
-<<<<<<< HEAD
                 processed = True
-=======
             else:
                 raise Exception(
                     f"File type {file.content_type} is not supported for processing"
                 )
->>>>>>> e85c7f79
         else:
             log.info(
                 f"File type {file.content_type} is not provided, but trying to process anyway"
