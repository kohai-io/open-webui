--- conflicted
+++ resolved
@@ -747,16 +747,11 @@
 					/>
 				</a>
 
-<<<<<<< HEAD
 				<a href="/welcome" class="flex flex-1 px-1.5">
-					<div class=" self-center font-medium text-gray-850 dark:text-white font-primary">
-=======
-				<a href="/" class="flex flex-1 px-1.5" on:click={newChatHandler}>
 					<div
 						id="sidebar-webui-name"
 						class=" self-center font-medium text-gray-850 dark:text-white font-primary"
 					>
->>>>>>> e85c7f79
 						{$WEBUI_NAME}
 					</div>
 				</a>
@@ -800,13 +795,8 @@
 					<div class="px-[7px] flex justify-center text-gray-800 dark:text-gray-200">
 						<a
 							id="sidebar-new-chat-button"
-<<<<<<< HEAD
-							class="grow flex items-center space-x-3 rounded-2xl px-2.5 py-2 hover:bg-gray-100 dark:hover:bg-gray-900 transition outline-none"
+							class="group grow flex items-center space-x-3 rounded-2xl px-2.5 py-2 hover:bg-gray-100 dark:hover:bg-gray-900 transition outline-none"
 							href="/?new=true"
-=======
-							class="group grow flex items-center space-x-3 rounded-2xl px-2.5 py-2 hover:bg-gray-100 dark:hover:bg-gray-900 transition outline-none"
-							href="/"
->>>>>>> e85c7f79
 							draggable="false"
 							on:click={newChatHandler}
 							aria-label={$i18n.t('New Chat')}
